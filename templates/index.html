<!DOCTYPE html>
<html lang="en">
<head>
    <!-- Meta tags and external resources -->
    <meta charset="UTF-8">
    <meta name="viewport" content="width=device-width, initial-scale=1.0">
    <title>Limb Amputation Risk Predictor</title>
    <link href="https://unpkg.com/tabulator-tables@5.4.3/dist/css/tabulator.min.css" rel="stylesheet">
    <script src="https://unpkg.com/tabulator-tables@5.4.3/dist/js/tabulator.min.js"></script>

    <script src="https://cdn.tailwindcss.com"></script>
    <script src="https://cdn.jsdelivr.net/npm/alpinejs@3.x.x/dist/cdn.min.js" defer></script>
    <script src="https://cdn.jsdelivr.net/npm/chart.js"></script>
    <style>

            /* Grid layout adjustment for the row */
    .grid {
        display: grid;
        grid-template-columns: repeat(4, 1fr);
        gap: 1.5rem; /* Adjust the gap between columns if needed */
        align-items: center; /* Align all items in the center of their row */
    }

/* Optional - Center the sliders specifically */
.switch {
    display: flex;
    align-items: center;
    justify-content: center;
}

        /* Existing CSS styles */
        .switch {
            position: relative;
            display: inline-block;
            width: 60px;
            height: 34px;
        }

        .switch input {
            opacity: 0;
            width: 0;
            height: 0;
        }

        .slider {
            position: absolute;
            cursor: pointer;
            top: 0;
            left: 0;
            right: 0;
            bottom: 0;
            background-color: #ccc;
            transition: .4s;
        }

        .slider:before {
            position: absolute;
            content: "";
            height: 26px;
            width: 26px;
            left: 4px;
            bottom: 4px;
            background-color: white;
            transition: .4s;
        }

                /* Style for the checkbox input when focused */
        input[type="checkbox"]:focus + .slider {
            box-shadow: 0 0 8px 4px rgba(59, 130, 246, 0.7); /* Blue glow effect around the slider */
            outline: none;
        }

        /* Optional: Add a border for additional focus effect */
        input[type="checkbox"]:focus-visible + .slider {
            border: 2px solid #3B82F6; /* Blue border to indicate focus */
        }


        
        /* Styles for focused form elements to provide visual indication */
        input:focus, select:focus, button:focus, .switch input:focus {
            outline: none;
            box-shadow: 0 0 5px 2px rgba(59, 130, 246, 0.7); /* Add a blue glow around focused elements */
            border: 2px solid #3B82F6; /* Blue border to indicate focus */
        }

        .slider:focus {
            box-shadow: 0 0 5px 2px rgba(59, 130, 246, 0.7);
            border-radius: 50%; /* Keeps the slider's rounded visual */
        }


        input:checked + .slider {
            background-color: #2196F3;
        }

        input:checked + .slider:before {
            transform: translateX(26px);
        }

        .slider.round {
            border-radius: 34px;
        }

        .slider.round:before {
            border-radius: 50%;
        }

        .loading-overlay {
            position: fixed;
            top: 0;
            left: 0;
            width: 100%;
            height: 100%;
            background-color: rgba(255, 255, 255, 0.8);
            display: flex;
            flex-direction: column;
            justify-content: center;
            align-items: center;
            z-index: 9999;
        }

        .spinner-container {
            position: relative;
            width: 80px;
            height: 80px;
            margin-bottom: 20px;
        }

        /* Add margin to the container of each slider to increase spacing */
        .switch {
            margin-right: 20px; /* Increase the margin to adjust horizontal spacing */
        }


        .spinner {
            position: absolute;
            top: 0;
            left: 0;
            width: 100%;
            height: 100%;
            border: 12px solid #f3f3f3;
            border-top: 12px solid #3498db;
            border-radius: 50%;
            animation: spin 1s linear infinite;
        }

        .elapsed-time {
            position: absolute;
            top: 50%;
            left: 50%;
            transform: translate(-50%, -50%);
            font-size: 18px;
            color: #3498db;
            font-weight: bold;
        }


        

        @keyframes spin {
            0% {
                transform: rotate(0deg);
            }

            100% {
                transform: rotate(360deg);
            }
        }

        .progress-bar-container {
            width: 100%;
            background-color: #f3f3f3;
            border-radius: 8px;
            overflow: hidden;
            margin-bottom: 10px;
        }

        .progress-bar {
            height: 20px;
            background-color: #4caf50;
            width: 0%;
            transition: width 0.4s;
        }
    </style>
</head>
<body class="bg-gray-50 flex flex-col min-h-screen">
<<<<<<< HEAD
   
            <!-- Header -->
        <header class="bg-cover bg-center text-blue py-8 relative" 
        style="
            background-image: url('/resources/new-banner.png'); 
            background-size: cover; 
            background-position: center; 
            height: 200px; /* Set a fixed height */
        ">
        <!-- Text Content -->
        <div style="
            position: absolute; 
            top: 50%; 
            right: 300px; /* Offset 300px from the right */
            transform: translateY(-50%); 
            color: white; /* Adjust text color for visibility */
            text-shadow: 1px 1px 3px rgba(0, 0, 0, 0.7); /* Add text shadow for better readability */
        ">
        <h1 class="text-4xl font-bold">
            Limb Amputation Risk Predictor
        </h1>
        <p class="text-lg mt-2">
            A Joint Research Project by the Vector Institute and GEMINI.
        </p>
        </div>
        </header>


=======
    <!-- Header -->
    <header class="text-blue py-8" 
            style="
                background-image: url('/resources/banner.png'); 
                background-size: contain; 
                background-position: center; 
                background-repeat: no-repeat; 
                height: 200px; /* Set a fixed height */
                width: 100%; /* Full width */
                max-width: 1200px;  /* Limit the width */
                margin: 0 auto; /* Center the header */
            ">
    </header>
>>>>>>> cb6e821e


    <!-- Main Content -->
    <main class="flex-grow max-w-6xl mx-auto px-4 py-4" x-data="{ selectedTab: 'single' }">
        <!-- Tab Navigation -->
        <div class="flex space-x-4 mb-4">
            <button @click="selectedTab = 'single'"
                :class="selectedTab === 'single' ? 'bg-blue-600 text-white' : 'bg-gray-200 text-gray-700'"
                class="py-2 px-4 rounded">
                Single Prediction
            </button>
            <button @click="selectedTab = 'batch'"
                :class="selectedTab === 'batch' ? 'bg-blue-600 text-white' : 'bg-gray-200 text-gray-700'"
                class="py-2 px-4 rounded">
                Batch Prediction
            </button>
        </div>

        <!-- Single Prediction Content -->
        <div x-show="selectedTab === 'single'" class="flex space-x-8" x-data="patientForm()">
            <!-- Form Section (Left) -->
            <div class="w-1/2 bg-white p-10 rounded-xl shadow-lg">
                <form @submit.prevent="handleSubmit">
                    <h2 class="text-3xl font-extrabold mb-8 text-center text-blue-600">Enter Patient Information</h2>

                                    <!-- First Row: Numerical Inputs and Switches -->
                    <div class="grid grid-cols-4 gap-10 mb-6 items-center">
                        <div>
                            <label for="age" class="block text-gray-700 font-medium mb-2">Age</label>
                            <input type="number" id="age" x-model.number="formData.age" min="0" max="120" required
                                class="w-full p-4 border border-gray-300 rounded-lg focus:ring-2 focus:ring-blue-500">
                        </div>

                        <div>
                            <label for="sex_f" class="block text-gray-700 font-medium mb-2">Sex - Female?</label>
                            <label class="switch">
                                <input type="checkbox" id="sex_f" x-model="formData.sex_f" tabindex="0">
                                <span class="slider round"></span>
                            </label>
                        </div>

                        <div>
                            <label for="elective_adm" class="block text-gray-700 font-medium mb-2">Elective Admission?</label>
                            <label class="switch">
                                <input type="checkbox" id="elective_adm" x-model="formData.elective_adm" tabindex="0">
                                <span class="slider round"></span>
                            </label>
                        </div>

                        <div>
                            <label for="stroke" class="block text-gray-700 font-medium mb-2">Stroke?</label>
                            <label class="switch">
                                <input type="checkbox" id="stroke" x-model="formData.stroke" tabindex="0">
                                <span class="slider round"></span>
                            </label>
                        </div>
                    </div>

                    <!-- Second Row: Albumin and Related Sliders -->
                    <div class="grid grid-cols-4 gap-6 mb-6 items-center">
                        <div>
                            <label for="albumin" class="block text-gray-700 font-medium mb-2">Albumin Level:</label>
                            <input type="number" id="albumin" x-model.number="formData.albumin" min="0" step="0.1"
                                :disabled="formData.albumin_missing"
                                class="w-full p-4 border border-gray-300 rounded-lg focus:ring-2 focus:ring-blue-500">
                        </div>

                        <div>
                            <label for="albumin_missing" class="block text-gray-700 font-medium mb-2">Albumin Missing?:</label>
                            <label class="switch">
                                <input type="checkbox" id="albumin_missing" x-model="formData.albumin_missing" tabindex="0"
                                    x-on:change="if (formData.albumin_missing) { formData.albumin = 0.0 }">
                                <span class="slider round"></span>
                            </label>
                        </div>

                        <div>
                            <label for="homelessness" class="block text-gray-700 font-medium mb-2">Homelessness?:</label>
                            <label class="switch">
                                <input type="checkbox" id="homelessness" x-model="formData.homelessness" tabindex="0">
                                <span class="slider round"></span>
                            </label>
                        </div>

                        <div>
                            <label for="CHF" class="block text-gray-700 font-medium mb-2">Congestive Heart Failure?:</label>
                            <label class="switch">
                                <input type="checkbox" id="CHF" x-model="formData.CHF" tabindex="0">
                                <span class="slider round"></span>
                            </label>
                        </div>
                    </div>

                    <!-- Third Row: Creatinine and Related Sliders -->
                    <div class="grid grid-cols-4 gap-6 mb-6 items-center">
                        <div>
                            <label for="creatinine" class="block text-gray-700 font-medium mb-2">Creatinine Level:</label>
                            <input type="number" id="creatinine" x-model.number="formData.creatinine" min="0" step="0.1"
                                :disabled="formData.creatinine_missing"
                                class="w-full p-4 border border-gray-300 rounded-lg focus:ring-2 focus:ring-blue-500">
                        </div>

                        <div>
                            <label for="creatinine_missing" class="block text-gray-700 font-medium mb-2">Creatinine Missing?:</label>
                            <label class="switch">
                                <input type="checkbox" id="creatinine_missing" x-model="formData.creatinine_missing" tabindex="0"
                                    x-on:change="if (formData.creatinine_missing) { formData.creatinine = 0.0 }">
                                <span class="slider round"></span>
                            </label>
                        </div>

                        <div>
                            <label for="peripheral_AD" class="block text-gray-700 font-medium mb-2">Peripheral Arterial Disease?:</label>
                            <label class="switch">
                                <input type="checkbox" id="peripheral_AD" x-model="formData.peripheral_AD" tabindex="0">
                                <span class="slider round"></span>
                            </label>
                        </div>

                        <div>
                            <label for="hypertension" class="block text-gray-700 font-medium mb-2">Hypertension?:</label>
                            <label class="switch">
                                <input type="checkbox" id="hypertension" x-model="formData.hypertension" tabindex="0">
                                <span class="slider round"></span>
                            </label>
                        </div>
                    </div>

                    <!-- Fourth Row: Hb A1C and Related Sliders -->
                    <div class="grid grid-cols-4 gap-6 mb-6 items-center">
                        <div>
                            <label for="Hb_A1C" class="block text-gray-700 font-medium mb-2">Hb A1C Level:</label>
                            <input type="number" id="Hb_A1C" x-model.number="formData.Hb_A1C" min="0" step="0.1"
                                :disabled="formData.Hb_A1C_missing"
                                class="w-full p-4 border border-gray-300 rounded-lg focus:ring-2 focus:ring-blue-500">
                        </div>

                        <div>
                            <label for="Hb_A1C_missing" class="block text-gray-700 font-medium mb-2">Hb A1C Missing?:</label>
                            <label class="switch">
                                <input type="checkbox" id="Hb_A1C_missing" x-model="formData.Hb_A1C_missing" tabindex="0"
                                    x-on:change="if (formData.Hb_A1C_missing) { formData.Hb_A1C = 0.0 }">
                                <span class="slider round"></span>
                            </label>
                        </div>

                        <div>
                            <label for="coronary_AD" class="block text-gray-700 font-medium mb-2">Coronary Artery Disease?:</label>
                            <label class="switch">
                                <input type="checkbox" id="coronary_AD" x-model="formData.coronary_AD" tabindex="0">
                                <span class="slider round"></span>
                            </label>
                        </div>

                        <div>
                            <label for="COPD" class="block text-gray-700 font-medium mb-2">COPD?:</label>
                            <label class="switch">
                                <input type="checkbox" id="COPD" x-model="formData.COPD" tabindex="0">
                                <span class="slider round"></span>
                            </label>
                        </div>
                    </div>

                    <!-- Fifth Row: Prediction Time and Related Sliders -->
                    <div class="grid grid-cols-4 gap-6 mb-6 items-center">
                        <div>
                            <label for="predict_at" class="block text-gray-700 font-medium mb-2">Prediction Time Horizon (Days):</label>
                            <input type="number" id="predict_at" x-model.number="formData.predict_at" min="365" required
                                class="w-full p-4 border border-gray-300 rounded-lg focus:ring-2 focus:ring-blue-500">
                        </div>

                        <div>
                            <label for="mental_illness" class="block text-gray-700 font-medium mb-2">Mental Illness?:</label>
                            <label class="switch">
                                <input type="checkbox" id="mental_illness" x-model="formData.mental_illness" tabindex="0">
                                <span class="slider round"></span>
                            </label>
                        </div>

                        <div>
                            <label for="malignancy" class="block text-gray-700 font-medium mb-2">Malignancy?:</label>
                            <label class="switch">
                                <input type="checkbox" id="malignancy" x-model="formData.malignancy" tabindex="0">
                                <span class="slider round"></span>
                            </label>
                        </div>

                        <div>
                            <label for="CKD" class="block text-gray-700 font-medium mb-2">CKD?:</label>
                            <label class="switch">
                                <input type="checkbox" id="CKD" x-model="formData.CKD" tabindex="0">
                                <span class="slider round"></span>
                            </label>
                        </div>
                    </div>


                    <!-- Submit and Reset Buttons -->
                    <div class="flex space-x-6 mt-8">
                        <button type="submit"
                            class="w-full bg-blue-600 text-white py-3 rounded-lg hover:bg-blue-700 focus:ring-2 focus:ring-blue-500">
                            Submit
                        </button>
                        <button type="reset" @click="resetForm"
                            class="w-full bg-red-500 text-white py-3 rounded-lg hover:bg-red-600 focus:ring-2 focus:ring-red-400">
                            Reset
                        </button>
                    </div>

                    <!-- Loading Overlay -->
                    <div x-show="isLoading" class="loading-overlay">
                        <div class="spinner-container">
                            <div class="spinner"></div>
                            <div class="elapsed-time" x-text="elapsedTime + 's'"></div>
                        </div>
                        <p>Processing your request, please wait...</p>
                    </div>
                </form>
            </div>

            <!-- Chart Section (Right) -->
            <div class="w-1/2">
                <div class="mt-8" x-show="cifSeries.length > 0 || chfSeries.length > 0">
                    <h2 class="text-2xl font-bold text-center text-blue-600 mb-4">Cumulative Incidence Function</h2>
                    <canvas id="cifChart" class="mb-4"></canvas>
                    

                    <!-- Display Event Values Below the Charts as a Table -->
                    <div id="eventValues" class="text-left px-4">
                        <h2 class="text-xl font-bold text-blue-600 mb-4">Foot Complication Risk</h2>
                        <table class="table-auto border-collapse border border-gray-400 w-full text-lg">
                            <thead>
                                <tr class="bg-gray-100">
                                    <th class="border border-gray-300 px-4 py-2 text-left" colspan="2">
                                        Risk at: <span id="computedTimePoint">days</span>
                                    </th>
                                </tr>
                                <tr class="bg-gray-100">
                                    <th class="border border-gray-300 px-4 py-2 text-left">Event</th>
                                    <th class="border border-gray-300 px-4 py-2 text-center">Risk(%)</th>
                                </tr>
                            </thead>
                            <tbody>
                                <tr>
                                    <td class="border border-gray-300 px-4 py-2 text-left font-semibold">Foot complication</td>
                                    <td class="border border-gray-300 px-4 py-2 text-center" id="cifEvent1"></td>
                                </tr>
                            </tbody>
                        </table>
                   </div>                    
                </div>
            </div> 
        </div>

   <!-- Batch Prediction Content -->
<div x-show="selectedTab === 'batch'" class="flex flex-row space-x-8" x-data="csvUploader()">
    <!-- Form Section (Left) -->
    <div class="w-3/4 bg-white p-10 rounded-xl shadow-lg">
        <h2 class="text-2xl font-extrabold mb-8 text-center text-blue-600">Batch Prediction via CSV Upload</h2>
        <form @submit.prevent="handleCSVUpload">
            <div class="mb-4">
                <label class="block text-gray-700 font-medium mb-2" for="csvFile">Select CSV File</label>
                <input type="file" id="csvFile" accept=".csv" @change="handleFileSelect"
                    class="w-full p-4 border border-gray-300 rounded-lg focus:ring-2 focus:ring-blue-500" required>
            </div>
            <button type="submit"
                class="w-full bg-blue-600 text-white py-3 mt-4 rounded-lg hover:bg-blue-700 focus:ring-2 focus:ring-blue-500">
                Upload and Predict
            </button>
        </form>
</div>

<!-- Loading Overlay -->
<div x-show="isLoadingBatch" class="loading-overlay">
    <div class="progress-bar-container w-3/4 bg-white p-10 rounded-xl shadow-lg text-center">
        <h2 class="text-2xl font-extrabold mb-4 text-blue-600">Processing Batch Predictions</h2>
        <div class="progress-bar" style="width: 100%; background-color: #f3f3f3; border-radius: 8px; overflow: hidden; margin-bottom: 20px;">
            <div id="progressBar" style="width: 0%; height: 30px; background-color: #4caf50; transition: width 0.4s;"></div>
        </div>
        <p id="progressText" class="font-semibold mb-4">0% Completed</p>
        <div id="elapsedTime" class="text-blue-600 font-bold">Elapsed Time: 0s</div>
    </div>
</div>


                                <!-- Results Section -->
                    <div class="mt-6" x-show="results.successful_predictions.length > 0 || results.errors.length > 0">
                        <template x-if="results.successful_predictions.length > 0">
                            <div>
                                <h4 class="text-lg font-bold mb-2">Successful Predictions</h4>
                                <div class="progress-bar-container">
                                    <div class="progress-bar" :style="`width: ${(results.successful_predictions.length + results.errors.length) / totalRows * 100}%`"></div>
                                </div>
                                <div id="resultsTable" style="height: 400px;"></div> <!-- Tabulator container for successful predictions -->
                            </div>
                        </template>

                        <template x-if="results.errors.length > 0">
                            <div class="mt-8">
                                <h4 class="text-lg font-bold mb-2 text-red-600">Errors</h4>
                                <div id="errorsTable" style="height: 400px;"></div> <!-- Tabulator container for errors -->
                            </div>
                        </template>
                    </div>
    </main>

    <!-- JavaScript Functions -->
    <script>
        function patientForm() {
    return {
        formData: {
            age: null,
            sex_f: 0,
            elective_adm: 0,
            homelessness: 0,
            peripheral_AD: 0,
            coronary_AD: 0,
            stroke: 0,
            CHF: 0,
            hypertension: 0,
            COPD: 0,
            CKD: 0,
            malignancy: 0,
            mental_illness: 0,
            creatinine: null,
            Hb_A1C: null,
            albumin: null,
            Hb_A1C_missing: false,
            creatinine_missing: false,
            albumin_missing: false,
            predict_at: 365
        },
        cifSeries: [],          // CIF values for both events
        chfSeries: [],          // CHF values for both events
        timePoints: [],         // Time points from API
        cifChartInstance: null,
        chfChartInstance: null,
        isLoading: false,
        elapsedTime: 0,
        timer: null,
        async handleSubmit() {
            if (this.formData.age === null || this.formData.predict_at === null) {
                alert('Please fill in all required fields.');
                return;
            }

            // Convert boolean form fields to 0 or 1
            this.formData.sex_f = this.formData.sex_f ? 1 : 0;
            this.formData.elective_adm = this.formData.elective_adm ? 1 : 0;
            this.formData.homelessness = this.formData.homelessness ? 1 : 0;
            this.formData.peripheral_AD = this.formData.peripheral_AD ? 1 : 0;
            this.formData.coronary_AD = this.formData.coronary_AD ? 1 : 0;
            this.formData.stroke = this.formData.stroke ? 1 : 0;
            this.formData.CHF = this.formData.CHF ? 1 : 0;
            this.formData.hypertension = this.formData.hypertension ? 1 : 0;
            this.formData.COPD = this.formData.COPD ? 1 : 0;
            this.formData.CKD = this.formData.CKD ? 1 : 0;
            this.formData.malignancy = this.formData.malignancy ? 1 : 0;
            this.formData.mental_illness = this.formData.mental_illness ? 1 : 0;
            this.formData.Hb_A1C_missing = this.formData.Hb_A1C_missing ? 1 : 0;
            this.formData.creatinine_missing = this.formData.creatinine_missing ? 1 : 0;
            this.formData.albumin_missing = this.formData.albumin_missing ? 1 : 0;

            this.isLoading = true;
            this.elapsedTime = 0;
            this.timer = setInterval(() => {
                this.elapsedTime += 1;
            }, 1000);

            try {
                const response = await fetch('http://localhost:8000/predict', {
                    method: 'POST',
                    headers: { 'Content-Type': 'application/json' },
                    body: JSON.stringify(this.formData)
                });

                if (!response.ok) {
                    const errorData = await response.json();
                    throw new Error(errorData.detail || 'Prediction failed');
                }

                const result = await response.json();
                console.log('API Response:', result);

                // Store API response
                this.cifSeries = result.cif_series;   // CIF values for both events over time
                this.chfSeries = result.chf_series;   // CHF values for both events over time
                this.timePoints = result.time_interest; // Time points (ensure it's correctly received)

                const cifEvent1Percentage = (result.cif_event1 * 100).toFixed(2);

                // Debugging Logs to verify data
                console.log('Time Points:', this.timePoints);
                console.log('CIF Series Event 1:', this.cifSeries[0]);
                console.log('CIF Series Event 2:', this.cifSeries[1]);
                console.log('CHF Series Event 1:', this.chfSeries[0]);
                console.log('CHF Series Event 2:', this.chfSeries[1]);

                // Update HTML with CIF and CHF at the specified prediction time point
                document.getElementById('computedTimePoint').textContent = this.formData.predict_at;
                document.getElementById('cifEvent1').textContent = cifEvent1Percentage //result.cif_event1.toFixed(4);

                
                //document.getElementById('cifEvent2').textContent = result.cif_event2.toFixed(4);
                //document.getElementById('chfEvent1').textContent = result.chf_event1.toFixed(4);
                //document.getElementById('chfEvent2').textContent = result.chf_event2.toFixed(4);

                this.renderCharts();
            } catch (error) {
                console.error('Error:', error);
                alert(`An error occurred: ${error.message}`);
            } finally {
                this.isLoading = false;
                clearInterval(this.timer);
            }
        },

        renderCharts() {
            const formattedTimePoints = this.timePoints.map(timePoint => Math.round(Number(timePoint)));

            console.log("Formatted Time Points (as integers):", formattedTimePoints);

            this.renderChart('cifChart', 'Cumulative Incidence Function (CIF)', this.cifSeries, 'cifChartInstance', formattedTimePoints);
            //this.renderChart('chfChart', 'Cumulative Hazard Function (CHF)', this.chfSeries, 'chfChartInstance', formattedTimePoints);
        },

        renderChart(canvasId, label, data, instanceProperty, formattedTimePoints) {
            if (this[instanceProperty]) {
                this[instanceProperty].destroy();
            }

            const ctx = document.getElementById(canvasId).getContext('2d');

            if (!Array.isArray(data) || !Array.isArray(formattedTimePoints) || formattedTimePoints.length === 0) {
                console.error('Data or time points are missing or not in the correct format for chart:', label);
                return;
            }

            this[instanceProperty] = new Chart(ctx, {
                type: 'line',
                data: {
                    labels: formattedTimePoints,
                    datasets: [
                        {
                            label: label,
                            data: data,
                            borderColor: label === 'Cumulative Incidence Function (CIF)' ? '#3B82F6' : '#EF4444',
                            borderWidth: 2,
                            pointRadius: 0,
                            pointHoverRadius: 0
                        }
                    ]
                },
                options: {
                    responsive: true,
                    scales: {
                        x: {
                            title: {
                                display: true,
                                text: 'Time (days)'
                            }
                        },
                        y: {
                            beginAtZero: true,
                            title: {
                                display: true,
                                text: label
                            }
                        }
                    }
                }
            });
        },

        resetForm() {
            this.formData = {
                age: null,
                sex_f: 0,
                elective_adm: 0,
                homelessness: 0,
                peripheral_AD: 0,
                coronary_AD: 0,
                stroke: 0,
                CHF: 0,
                hypertension: 0,
                COPD: 0,
                CKD: 0,
                malignancy: 0,
                mental_illness: 0,
                creatinine: null,
                Hb_A1C: null,
                albumin: null,
                Hb_A1C_missing: false,
                creatinine_missing: false,
                albumin_missing: false,
                predict_at: 365
            };
            this.cifSeries = [];
            this.chfSeries = [];
            this.timePoints = [];
            if (this.cifChartInstance) this.cifChartInstance.destroy();
            if (this.chfChartInstance) this.chfChartInstance.destroy();

            this.$nextTick(() => {
                const ageInput = document.getElementById('age');
                if (ageInput) {
                    ageInput.focus();
                    ageInput.select();
                }
            });
        }
    };
}

function csvUploader() {
    return {
        file: null,
        results: {
            successful_predictions: [],
            errors: []
        },
        totalRows: 0,
        processedRows: 0,
        isLoadingBatch: false,
        elapsedTime: 0,
        timer: null,
        handleFileSelect(event) {
            this.file = event.target.files[0];

            if (this.file) {
                const reader = new FileReader();
                reader.onload = (e) => {
                    const lines = e.target.result.split("\n");
                    this.totalRows = lines.length - 1;
                };
                reader.readAsText(this.file);
            }
        },
        async handleCSVUpload() {
            if (!this.file) {
                alert('Please select a CSV file.');
                return;
            }

            const reader = new FileReader();
            reader.onload = async (e) => {
                try {
                    const csvContent = e.target.result;
                    const rows = csvContent.split("\n");
                    const headers = rows[0].split(",");

                    this.totalRows = rows.length - 1;
                    this.isLoadingBatch = true;
                    this.elapsedTime = 0;
                    this.processedRows = 0;

                    this.timer = setInterval(() => {
                        this.elapsedTime += 1;
                        document.getElementById('elapsedTime').textContent = `Elapsed Time: ${this.elapsedTime}s`;
                    }, 1000);

                    for (let i = 1; i < rows.length; i++) {
                        if (rows[i].trim() === "") {
                            continue;
                        }
                        const rowData = rows[i].split(",");
                        const inputData = this.mapRowToInput(headers, rowData);

                        await this.processSingleRow(inputData, i - 1);
                    }

                    this.$nextTick(() => {
                        this.renderResultsTable();
                        this.renderErrorsTable();
                        this.createDownloadButtons();
                    });

                } catch (error) {
                    console.error('Error processing CSV file:', error);
                    alert('An error occurred while processing the CSV file.');
                } finally {
                    this.isLoadingBatch = false;
                    clearInterval(this.timer);
                }
            };

            reader.readAsText(this.file);
        },
        mapRowToInput(headers, rowData) {
            const input = {};
            headers.forEach((header, index) => {
                input[header.trim()] = rowData[index].trim();
            });
            return input;
        },
        async processSingleRow(inputData, rowIndex) {
            try {
                const response = await fetch('http://localhost:8000/predict', {
                    method: 'POST',
                    headers: { 'Content-Type': 'application/json' },
                    body: JSON.stringify(inputData)
                });

                if (!response.ok) {
                    throw new Error(`Error: ${response.statusText}`);
                }

                const predictionResult = await response.json();

                this.results.successful_predictions.push({
                    row_index: rowIndex,
                    timestamp: new Date().toLocaleString(),
                    input_data: inputData,
                    prediction: predictionResult
                });
            } catch (error) {
                this.results.errors.push({
                    row_index: rowIndex,
                    input_data: inputData,
                    error: error.message
                });
            } finally {
                this.processedRows++;
                this.updateProgressBar();
            }
        },
        updateProgressBar() {
            const progressPercentage = Math.floor((this.processedRows / this.totalRows) * 100);
            document.getElementById('progressBar').style.width = `${progressPercentage}%`;
            document.getElementById('progressText').textContent = `${progressPercentage}% Completed`;
        },
        jsonTreeFormatter(cell, formatterParams) {
            const data = cell.getValue();
            const container = document.createElement("div");
            container.style.maxHeight = "200px";
            container.style.overflowY = "auto";

            function createTreeNode(data, parent) {
                if (typeof data === "object" && data !== null) {
                    const isCollapsible = Object.keys(data).length > 0;
                    const node = document.createElement("div");
                    node.classList.add("tree-node");

                    if (isCollapsible) {
                        const toggle = document.createElement("span");
                        toggle.classList.add("toggle");
                        toggle.textContent = "+";
                        toggle.style.cursor = "pointer";

                        const childrenContainer = document.createElement("div");
                        childrenContainer.style.display = "none";
                        childrenContainer.classList.add("children");

                        toggle.addEventListener("click", () => {
                            const expanded = childrenContainer.style.display === "block";
                            childrenContainer.style.display = expanded ? "none" : "block";
                            toggle.textContent = expanded ? "+" : "-";
                        });

                        node.appendChild(toggle);
                        Object.entries(data).forEach(([key, value]) => {
                            const child = document.createElement("div");
                            child.classList.add("child");
                            child.innerHTML = `<strong>${key}:</strong> ${typeof value === "object" ? "" : value}`;
                            if (typeof value === "object") {
                                createTreeNode(value, child);
                            }
                            childrenContainer.appendChild(child);
                        });
                        node.appendChild(childrenContainer);
                    } else {
                        node.innerHTML = JSON.stringify(data);
                    }
                    parent.appendChild(node);
                }
            }

            createTreeNode(data, container);
            return container;
        },
        renderResultsTable() {
            if (this.results.successful_predictions.length > 0) {
                new Tabulator("#resultsTable", {
                    data: this.results.successful_predictions,
                    layout: "fitColumns",
                    columns: [
                        { title: "Row Index", field: "row_index", width: 80 },
                        { title: "Timestamp", field: "timestamp", width: 150 },
                        {
                            title: "Input Data",
                            field: "input_data",
                            formatter: this.jsonTreeFormatter,
                            widthGrow: 2
                        },
                        { title: "CIF Event 1", field: "prediction.cif_event1", width: 100 },
                        { title: "CIF Event 2", field: "prediction.cif_event2", width: 100 },
                        { title: "CHF Event 1", field: "prediction.chf_event1", width: 100 },
                        { title: "CHF Event 2", field: "prediction.chf_event2", width: 100 },
                    ],
                    height: "400px",
                    resizableColumns: true,
                });
            }
        },
        renderErrorsTable() {
            if (this.results.errors.length > 0) {
                new Tabulator("#errorsTable", {
                    data: this.results.errors,
                    layout: "fitColumns",
                    columns: [
                        { title: "Row Index", field: "row_index", width: 100 },
                        {
                            title: "Input Data",
                            field: "input_data",
                            formatter: this.jsonTreeFormatter,
                            widthGrow: 2
                        },
                        { title: "Error", field: "error", formatter: "textarea", widthGrow: 2, cssClass: "text-red-600" },
                    ],
                    height: "400px",
                    resizableColumns: true,
                });
            }
        },
        downloadResultsJSON(filename, data) {
            const dataStr = "data:text/json;charset=utf-8," + encodeURIComponent(JSON.stringify(data, null, 2));
            const downloadAnchorNode = document.createElement('a');
            downloadAnchorNode.setAttribute("href", dataStr);
            downloadAnchorNode.setAttribute("download", filename);
            document.body.appendChild(downloadAnchorNode);
            downloadAnchorNode.click();
            downloadAnchorNode.remove();
        },
        createDownloadButtons() {
            console.log("Creating download buttons...");

            const resultsTableContainer = document.getElementById('resultsTableContainer');
            const errorsTableContainer = document.getElementById('errorsTableContainer');

            if (resultsTableContainer) {
                resultsTableContainer.innerHTML = "";
            }
            if (errorsTableContainer) {
                errorsTableContainer.innerHTML = "";
            }

            if (this.results.successful_predictions.length > 0) {
                const successfulDownloadButton = document.createElement("button");
                successfulDownloadButton.textContent = "Download Successful Predictions JSON";
                successfulDownloadButton.classList.add("download-button", "bg-green-500", "text-white", "px-4", "py-2", "rounded", "mt-4");
                successfulDownloadButton.addEventListener("click", () => {
                    this.downloadResultsJSON("successful_predictions.json", this.results.successful_predictions);
                });

                if (resultsTableContainer) {
                    resultsTableContainer.appendChild(successfulDownloadButton);
                }
            }

            if (this.results.errors.length > 0) {
                const errorsDownloadButton = document.createElement("button");
                errorsDownloadButton.textContent = "Download Errors JSON";
                errorsDownloadButton.classList.add("download-button", "bg-red-500", "text-white", "px-4", "py-2", "rounded", "mt-4");
                errorsDownloadButton.addEventListener("click", () => {
                    this.downloadResultsJSON("errors.json", this.results.errors);
                });

                if (errorsTableContainer) {
                    errorsTableContainer.appendChild(errorsDownloadButton);
                }
            }
        }
    };
}

document.addEventListener('DOMContentLoaded', function () {
    const ageInput = document.getElementById('age');
    if (ageInput) {
        ageInput.focus();
        ageInput.select();
    }

    const form = document.querySelector('form');
    const focusableElements = form.querySelectorAll('input, button, select, textarea, [tabindex]:not([tabindex="-1"])');

    focusableElements.forEach((element, index) => {
        element.tabIndex = index + 1;
    });

    focusableElements.forEach((element, index) => {
        element.addEventListener('keydown', function (event) {
            if (event.key === 'Enter') {
                event.preventDefault();
                const nextIndex = (index + 1) % focusableElements.length;
                focusableElements[nextIndex].focus();
            }
        });
    });
});

    </script>
</body>
</html><|MERGE_RESOLUTION|>--- conflicted
+++ resolved
@@ -185,7 +185,6 @@
     </style>
 </head>
 <body class="bg-gray-50 flex flex-col min-h-screen">
-<<<<<<< HEAD
    
             <!-- Header -->
         <header class="bg-cover bg-center text-blue py-8 relative" 
@@ -213,22 +212,6 @@
         </div>
         </header>
 
-
-=======
-    <!-- Header -->
-    <header class="text-blue py-8" 
-            style="
-                background-image: url('/resources/banner.png'); 
-                background-size: contain; 
-                background-position: center; 
-                background-repeat: no-repeat; 
-                height: 200px; /* Set a fixed height */
-                width: 100%; /* Full width */
-                max-width: 1200px;  /* Limit the width */
-                margin: 0 auto; /* Center the header */
-            ">
-    </header>
->>>>>>> cb6e821e
 
 
     <!-- Main Content -->
